--- conflicted
+++ resolved
@@ -1,65 +1,55 @@
-// Copyright 2011-2022, Molecular Matters GmbH <office@molecular-matters.com>
-// See LICENSE.txt for licensing details (2-clause BSD License: https://opensource.org/licenses/BSD-2-Clause)
-
-#pragma once
-
-#include "PDB_Types.h"
-
-
-// https://llvm.org/docs/PDB/index.html#the-msf-container
-// https://llvm.org/docs/PDB/MsfFile.html
-namespace PDB
-{
-	class PDB_NO_DISCARD DirectMSFStream;
-
-
-	// provides access to a coalesced version of an MSF stream.
-	// inherently thread-safe, the stream doesn't carry any internal offset or similar.
-	// coalesces all blocks into a contiguous stream of data upon construction.
-	// very fast individual reads, useful when almost all data of a stream is needed anyway.
-	class PDB_NO_DISCARD CoalescedMSFStream
-	{
-	public:
-		CoalescedMSFStream(void) PDB_NO_EXCEPT;
-		explicit CoalescedMSFStream(const void* data, uint32_t blockSize, const uint32_t* blockIndices, uint32_t streamSize) PDB_NO_EXCEPT;
-
-		// Creates a coalesced stream from a direct stream at any offset.
-		explicit CoalescedMSFStream(const DirectMSFStream& directStream, uint32_t size, uint32_t offset) PDB_NO_EXCEPT;
-
-		PDB_DEFAULT_MOVE(CoalescedMSFStream);
-
-		~CoalescedMSFStream(void) PDB_NO_EXCEPT;
-
-		// Returns the size of the stream.
-		PDB_NO_DISCARD inline size_t GetSize(void) const PDB_NO_EXCEPT
-		{
-			return m_size;
-		}
-
-		// Provides read-only access to the data.
-		template <typename T>
-		PDB_NO_DISCARD inline const T* GetDataAtOffset(size_t offset) const PDB_NO_EXCEPT
-		{
-			return reinterpret_cast<const T*>(m_data + offset);
-		}
-
-	private:
-		// contiguous, coalesced data, can be null
-<<<<<<< HEAD
-		Byte* m_ownedData;
-
-		// either points to the owned data that has been copied from disjunct blocks, or points to the
-		// memory-mapped data directly in case all stream blocks are contiguous.
-		const Byte* m_data;
-=======
-		std::uint8_t* m_ownedData;
-
-		// either points to the owned data that has been copied from disjunct blocks, or points to the
-		// memory-mapped data directly in case all stream blocks are contiguous.
-		const std::uint8_t* m_data;
->>>>>>> 4c078fdf
-		size_t m_size;
-
-		PDB_DISABLE_COPY(CoalescedMSFStream);
-	};
-}
+// Copyright 2011-2022, Molecular Matters GmbH <office@molecular-matters.com>
+// See LICENSE.txt for licensing details (2-clause BSD License: https://opensource.org/licenses/BSD-2-Clause)
+
+#pragma once
+
+
+// https://llvm.org/docs/PDB/index.html#the-msf-container
+// https://llvm.org/docs/PDB/MsfFile.html
+namespace PDB
+{
+	class PDB_NO_DISCARD DirectMSFStream;
+
+
+	// provides access to a coalesced version of an MSF stream.
+	// inherently thread-safe, the stream doesn't carry any internal offset or similar.
+	// coalesces all blocks into a contiguous stream of data upon construction.
+	// very fast individual reads, useful when almost all data of a stream is needed anyway.
+	class PDB_NO_DISCARD CoalescedMSFStream
+	{
+	public:
+		CoalescedMSFStream(void) PDB_NO_EXCEPT;
+		explicit CoalescedMSFStream(const void* data, uint32_t blockSize, const uint32_t* blockIndices, uint32_t streamSize) PDB_NO_EXCEPT;
+
+		// Creates a coalesced stream from a direct stream at any offset.
+		explicit CoalescedMSFStream(const DirectMSFStream& directStream, uint32_t size, uint32_t offset) PDB_NO_EXCEPT;
+
+		PDB_DEFAULT_MOVE(CoalescedMSFStream);
+
+		~CoalescedMSFStream(void) PDB_NO_EXCEPT;
+
+		// Returns the size of the stream.
+		PDB_NO_DISCARD inline size_t GetSize(void) const PDB_NO_EXCEPT
+		{
+			return m_size;
+		}
+
+		// Provides read-only access to the data.
+		template <typename T>
+		PDB_NO_DISCARD inline const T* GetDataAtOffset(size_t offset) const PDB_NO_EXCEPT
+		{
+			return reinterpret_cast<const T*>(m_data + offset);
+		}
+
+	private:
+		// contiguous, coalesced data, can be null
+		std::uint8_t* m_ownedData;
+
+		// either points to the owned data that has been copied from disjunct blocks, or points to the
+		// memory-mapped data directly in case all stream blocks are contiguous.
+		const std::uint8_t* m_data;
+		size_t m_size;
+
+		PDB_DISABLE_COPY(CoalescedMSFStream);
+	};
+}